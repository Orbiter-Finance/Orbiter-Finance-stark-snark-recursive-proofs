--- conflicted
+++ resolved
@@ -98,12 +98,8 @@
         reseed[k].in[i + 1] <== ood_trace_frame[1][i];
     }
 
-<<<<<<< HEAD
-
-=======
     // TODO: the third value isnt used as long  as we do not have auxiliary trace segments
     // We could remove the hash and just increment our coin counter by one
->>>>>>> 0433e673
     component ood_coin[3 * trace_width + ce_blowup_factor + 2] = Poseidon(2);
     for (var i = 0; i < trace_width; i++){
         for (var j = 0; j < 3; j++){
