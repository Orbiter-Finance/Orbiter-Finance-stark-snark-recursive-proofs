--- conflicted
+++ resolved
@@ -20,30 +20,17 @@
     tree_depth
 ) {
     signal input constraint_commitment;
-<<<<<<< HEAD
     signal input constraint_evaluations[num_queries][trace_width];
     signal input constraint_query_proofs[num_queries][tree_depth];
     signal input fri_commitments[num_fri_layers];
     signal input fri_layer_proofs[num_fri_layers][num_queries][tree_depth];
     signal input fri_layer_queries[num_fri_layers][num_queries * folding_factor];
     signal input fri_remainder[(2 ** (trace_length * lde_blowup_factor)) \ (folding_factor ** num_fri_layers)];
-=======
-    signal input constraint_query_proofs[];
-    signal input constraint_evaluations[num_queries][trace_width];
-    signal input fri_commitments[num_fri_layers];
-    signal input fri_layer_proofs[][];
-    signal input fri_layer_queries[][];
-    signal input fri_num_partitions;
-    signal input fri_remainder[];
-    signal input g_lde;
-    signal input g_trace;
->>>>>>> 0433e673
     signal input ood_constraint_evaluations[ce_blowup_factor];
     signal input ood_trace_frame[2][trace_width];
     signal input pub_coin_seed[num_pub_coin_seed];
     signal input pow_nonce;
     signal input trace_commitment;
-<<<<<<< HEAD
     signal input trace_query_proofs[num_queries][trace_width];
     signal input trace_evaluations[num_queries][tree_depth];
 
@@ -55,11 +42,6 @@
         trace_length,
         trace_width
     );
-=======
-    signal input trace_query_proofs[];
-    signal input trace_evaluations[];
-    component ood = OodConsistencyCheck(transition_constraints, num_constraint_degrees);
->>>>>>> 0433e673
 
     // Public coin init
 
@@ -113,15 +95,10 @@
         }
     }
 
-<<<<<<< HEAD
     // 2 - Constraint commitment
 
-=======
-    // 2 - Constraint commitment 
-    
-    /* Nothing to do here : z is drawn in the public coin    
+    /* Nothing to do here : z is drawn in the public coin
     z = pub_coin.z; */
->>>>>>> 0433e673
 
     // 3 - OOD consistency check :  evaluate_constraints(ood_trace_frame,constraint_coeffs)
 
@@ -143,12 +120,6 @@
 
     // 4 - FRI commitment : generate DEEP coefficients
 
-<<<<<<< HEAD
-    signal deep_trace_coefficients[trace_width][3];
-    for (var i = 0; i < trace_width; i++) {
-        for (var j = 0; j < 3; j++) {
-            deep_trace_coefficients[i][j] <== pub_coin.deep_trace_coefficients[i][j];
-=======
     /* In public coin */
 
     // 5 - Trace and constraint queries : check POW, draw query positions
@@ -174,7 +145,7 @@
     for (var i = 1; i < trace_length * lde_blowup_size){
         x_pow[i] <== x_pow[i-1] * x_pow_domain_offset;
     }
-    
+
     component sel[num_queries];
     signal trace_div[num_queries][trace_width][2];
     signal constraint_div[num_queries][trace_width][2];
@@ -185,11 +156,10 @@
 
         for (var j = 0; j < trace_length * lde_blowup_size) {
             sel[i].in[j] <== x_pow[j];
->>>>>>> 0433e673
         }
 
         sel[i].index <== query_positions[i];
-        
+
 
         var result = 0;
         for (var j = 0; j < trace_width; j++) {
@@ -197,10 +167,10 @@
             // DEEP trace composition
             trace_div[i][j][0] <-- (queried_trace_evaluations[i] - ood_trace_frame[0][i]) / (sel[i].out - pub_coin.z);
             trace_div[i][j][0] * (sel[i].out - pub_coin.z) === queried_trace_evaluations[i] - ood_trace_frame[0][i];
-            
+
             trace_div[i][j][1] <-- (queried_trace_evaluations[i] - ood_trace_frame[1][i]) / (sel[i].out - pub_coin.z * g_trace);
             trace_div[i][j][1] * (sel[i].out - pub_coin.z) === queried_trace_evaluations[i] - ood_trace_frame[1][i];
-        
+
             // DEEP constraint composition
             constraint_div[i] <-- (constraint_evaluations[i] - ood_constraint_evaluations[i]) / (sel[i].out - z_m);
             constraint_div[i]  * (sel[i].out - z_m) ===  constraint_evaluations[i] - ood_constraint_evaluations[i];
@@ -220,7 +190,6 @@
 
 
 
-<<<<<<< HEAD
     component traceCommitmentVerifier = VerifyMerkleOpenings(num_queries, tree_depth);
     traceCommitmentVerifier.root <== trace_commitment;
     for (var i = 0; i < num_queries; i++) {
@@ -229,8 +198,6 @@
             traceCommitmentVerifier.openings[i][j] <== trace_query_proofs[i][j];
         }
     }
-=======
->>>>>>> 0433e673
 
     component constraintCommitmentVerifier = VerifyMerkleOpenings(num_queries, tree_depth);
     constraintCommitmentVerifier.root <== constraint_commitment;
