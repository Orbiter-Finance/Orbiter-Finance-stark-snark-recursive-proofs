use std::{
    fs::{canonicalize, create_dir_all, File},
    io::Write,
    process::Command,
};

use serde::Serialize;
use winter_air::{Air, HashFunction};
use winter_crypto::hashers::Poseidon;
use winter_math::fields::f256::BaseElement;
use winter_prover::Prover;

mod json;
use json::proof_to_json;

mod circom_main;
use circom_main::generate_circom_main;

/// Trait for compatibility between implementations of [winter_air::Air::PublicInputs]
/// and the [prepare_circom_verification] function.
pub trait WinterPublicInputs: Serialize + Clone {
    const NUM_PUB_INPUTS: usize;
}

/// Prepare verification of a Winterfell proof by a Circom circuit.
///
/// - Generate the proof
/// - (Not in release mode) Verify the proof
/// - Parse the proof into a Circom-compatible JSON object
/// - Print the JSON proof to a file
/// - Generate Circom code containing the parameters of the verification
pub fn circom_verification<P>(prover: P, trace: <P as Prover>::Trace, circuit_name: &str)
where
    P: Prover<BaseField = BaseElement>,
    <<P as Prover>::Air as Air>::PublicInputs: WinterPublicInputs,
{
    // BUILD PROOF
    // ===========================================================================

    assert_eq!(prover.options().hash_fn(), HashFunction::Poseidon);

    let pub_inputs = prover.get_pub_inputs(&trace);
    let proof = prover.prove(trace).unwrap();

    // VERIFY PROOF
    // ===========================================================================

    #[cfg(debug_assertions)]
    assert!(
        winter_verifier::verify::<P::Air>(proof.clone(), pub_inputs.clone()).is_ok(),
        "invalid proof"
    );

    // BUILD JSON OUTPUTS
    // ===========================================================================

    // retrieve air and proof options
    let air = P::Air::new(
        proof.get_trace_info(),
        pub_inputs.clone(),
        proof.options().clone(),
    );

    // convert proof to json object
    let mut fri_num_queries = Vec::new();
    let mut fri_tree_depths = Vec::new();
    let json = proof_to_json::<P::Air, Poseidon<BaseElement>>(
        proof,
        &air,
        pub_inputs.clone(),
        &mut fri_num_queries,
        &mut fri_tree_depths,
    );

    // print json to file
    let json_string = format!("{}", json);
<<<<<<< HEAD
    let mut file = File::create("stark.json").unwrap();
=======
    create_dir_all(format!("target/circom/{}", circuit_name)).unwrap();
    let mut file = File::create(format!("target/circom/{}/input.json", circuit_name)).unwrap();
>>>>>>> 203abf51
    file.write(&json_string.into_bytes()).unwrap();

    // CIRCOM MAIN
    // ===========================================================================

    generate_circom_main::<P::BaseField, P::Air>(
        circuit_name,
        &air,
        &fri_num_queries,
        &fri_tree_depths,
        json["pub_coin_seed"].as_array().unwrap().len(),
    )
    .unwrap();

    // compile circom and generate witness
    assert!(
        Command::new(canonicalize("iden3_circom/target/release/circom").unwrap())
            .arg("--r1cs")
            .arg("--c")
            .arg("verifier.circom")
            .current_dir(format!("target/circom/{}", circuit_name))
            .status()
            .unwrap()
            .success()
    );

    assert!(Command::new("make")
        .current_dir(format!("target/circom/{}/verifier_cpp", circuit_name))
        .status()
        .unwrap()
        .success());

    assert!(Command::new(
        canonicalize(format!("target/circom/{}/verifier_cpp/verifier", circuit_name)).unwrap()
    )
    .arg("input.json")
    .arg("witness.wtns")
    .current_dir(format!("target/circom/{}", circuit_name))
    .status()
    .unwrap()
    .success());

    // generate circuit key
    assert!(Command::new("snarkjs")
        .arg("g16s")
        .arg("verifier.r1cs")
        .arg("../../../final.ptau")
        .arg("verifier_0000.zkey")
        .current_dir(format!("target/circom/{}", circuit_name))
        .status()
        .unwrap()
        .success());

    // TODO: make it work for Windows as well
    assert!(Command::new("snarkjs")
        .arg("zkc")
        .arg("verifier_0000.zkey")
        .arg("verifier_0001.zkey")
        .arg("$(head/dev/urandom | tr -dc a-zA-Z0-9 | head -c 25)")
        .current_dir(format!("target/circom/{}", circuit_name))
        .status()
        .unwrap()
        .success());

    assert!(Command::new("snarkjs")
        .arg("zkev")
        .arg("verifier_0001.zkey")
        .arg("verification_key.json")
        .current_dir(format!("target/circom/{}", circuit_name))
        .status()
        .unwrap()
        .success());

    // generate snark proof
    assert!(Command::new("snarkjs")
        .arg("g16p")
        .arg("verifier_0001.zkey")
        .arg("witness.wtns")
        .arg("proof.json")
        .arg("public.json")
        .current_dir(format!("target/circom/{}", circuit_name))
        .status()
        .unwrap()
        .success());

    println!("\x1b[32m{}\x1b[0m", "Proof generated successfully!");
    println!("Proof file:        {}", canonicalize(format!("target/circom/{}/proof.json", circuit_name)).unwrap().to_string_lossy());
    println!("Verification key:  {}", canonicalize(format!("target/circom/{}/verification_key.json", circuit_name)).unwrap().to_string_lossy());
    println!("Public in/outputs: {}", canonicalize(format!("target/circom/{}/public.json", circuit_name)).unwrap().to_string_lossy());
}<|MERGE_RESOLUTION|>--- conflicted
+++ resolved
@@ -74,12 +74,8 @@
 
     // print json to file
     let json_string = format!("{}", json);
-<<<<<<< HEAD
-    let mut file = File::create("stark.json").unwrap();
-=======
     create_dir_all(format!("target/circom/{}", circuit_name)).unwrap();
     let mut file = File::create(format!("target/circom/{}/input.json", circuit_name)).unwrap();
->>>>>>> 203abf51
     file.write(&json_string.into_bytes()).unwrap();
 
     // CIRCOM MAIN
@@ -138,7 +134,7 @@
         .arg("zkc")
         .arg("verifier_0000.zkey")
         .arg("verifier_0001.zkey")
-        .arg("$(head/dev/urandom | tr -dc a-zA-Z0-9 | head -c 25)")
+        .arg("-e=$(head/dev/urandom | tr -dc a-zA-Z0-9 | head -c 25)")
         .current_dir(format!("target/circom/{}", circuit_name))
         .status()
         .unwrap()
