--- conflicted
+++ resolved
@@ -45,15 +45,9 @@
     let mut file = File::create(format!("target/circom/{}/verifier.circom", circuit_name))?;
 
     file.write("pragma circom 2.0.0;\n\n".as_bytes())?;
-<<<<<<< HEAD
-    file.write("include \"circuits/verify.circom\";\n".as_bytes())?;
-    file.write(format!("include \"circuits/air/{}.circom\";\n\n", filename).as_bytes())?;
-    file.write("component main {public [ood_frame_constraint_evaluation, ood_trace_frame]}= Verify(\n".as_bytes())?;
-=======
     file.write("include \"../../../circuits/verify.circom\";\n".as_bytes())?;
     file.write(format!("include \"../../../circuits/air/{}.circom\";\n\n", circuit_name).as_bytes())?;
-    file.write("component main = Verify(\n".as_bytes())?;
->>>>>>> 203abf51
+    file.write("component main {public [ood_frame_constraint_evaluation, ood_trace_frame]}= Verify(\n".as_bytes())?;
     file.write(
         format!(
             "    {}, // addicity\n    {}, // ce_blowup_factor\n    {}, // domain_offset\n    {}, // folding_factor\n    {}, // fri_num_queries\n    {}, // fri_tree_depth\n    {}, // grinding_factor\n    {}, // lde_blowup_factor\n    {}, // num_assertions\n    {}, // num_draws\n    {}, // num_fri_layers\n    {}, // num_pub_coin_seed\n    {}, // num_public_inputs\n    {}, // num_queries\n    {}, // num_transition_constraints\n    {}, // trace_length\n    {},  // trace_length\n    {} // tree_depth\n);\n",
